--- conflicted
+++ resolved
@@ -15,13 +15,8 @@
 from core.utils.util import get_string_no_punctuation_or_emoji
 from concurrent.futures import ThreadPoolExecutor, TimeoutError
 from core.handle.audioHandle import handleAudioMessage, sendAudioMessage
-<<<<<<< HEAD
-from .auth import AuthMiddleware, AuthenticationError
-from config.private_config import PrivateConfig  # Updated import path
-=======
+from config.private_config import PrivateConfig
 from core.auth import AuthMiddleware, AuthenticationError
-
->>>>>>> b5601600
 
 class ConnectionHandler:
     def __init__(self, config: Dict[str, Any], _vad, _asr, _llm, _tts):
