import os
import json
import uuid
import time
import queue
import asyncio
from config.logger import setup_logging
import threading
import websockets
from typing import Dict, Any
from collections import deque
from core.utils.util import is_segment
from core.utils.dialogue import Message, Dialogue
from core.handle.textHandle import handleTextMessage
from core.utils.util import get_string_no_punctuation_or_emoji
from concurrent.futures import ThreadPoolExecutor, TimeoutError
from core.handle.audioHandle import handleAudioMessage, sendAudioMessage
from config.private_config import PrivateConfig
from core.auth import AuthMiddleware, AuthenticationError
from core.utils.auth_code_gen import AuthCodeGenerator  # 添加导入

TAG = __name__

class ConnectionHandler:
    def __init__(self, config: Dict[str, Any], _vad, _asr, _llm, _tts):
        self.config = config
        self.logger = setup_logging()
        self.auth = AuthMiddleware(config)

        self.websocket = None
        self.headers = None
        self.session_id = None
        self.prompt = None
        self.welcome_msg = None

        # 客户端状态相关
        self.client_abort = False
        self.client_listen_mode = "auto"

        # 线程任务相关
        self.loop = asyncio.get_event_loop()
        self.stop_event = threading.Event()
        self.tts_queue = queue.Queue()
        self.executor = ThreadPoolExecutor(max_workers=10)
        self.scheduled_tasks = deque()

        # 依赖的组件
        self.vad = _vad
        self.asr = _asr
        self.llm = _llm
        self.tts = _tts
        self.dialogue = None

        # vad相关变量
        self.client_audio_buffer = bytes()
        self.client_have_voice = False
        self.client_have_voice_last_time = 0.0
        self.client_no_voice_last_time = 0.0
        self.client_voice_stop = False

        # asr相关变量
        self.asr_audio = []
        self.asr_server_receive = True

        # llm相关变量
        self.llm_finish_task = False
        self.dialogue = Dialogue()

        # tts相关变量
        self.tts_first_text = None
        self.tts_last_text = None
        self.tts_start_speak_time = None
        self.tts_duration = 0

        self.cmd_exit = self.config["CMD_exit"]
        self.max_cmd_length = 0
        for cmd in self.cmd_exit:
            if len(cmd) > self.max_cmd_length:
                self.max_cmd_length = len(cmd)
        
        self.private_config = None
        self.auth_code_gen = AuthCodeGenerator.get_instance()
        self.is_device_verified = False  # 添加设备验证状态标志


    async def handle_connection(self, ws):
        try:
            # 获取并验证headers
            self.headers = dict(ws.request.headers)
            self.logger.bind(tag=TAG).info(f"New connection request - Headers: {self.headers}")

            # 进行认证
            await self.auth.authenticate(self.headers)

            device_id = self.headers.get("device-id", None)
            
            # Load private configuration if device_id is provided
            bUsePrivateConfig = self.config.get("use_private_config", False)
            self.logger.bind(tag=TAG).info(f"bUsePrivateConfig: {bUsePrivateConfig}, device_id: {device_id}")
            if bUsePrivateConfig and device_id:
                try:
                    self.private_config = PrivateConfig(device_id, self.config, self.auth_code_gen)
                    await self.private_config.load_or_create()
                    # 判断是否已经绑定
                    owner = self.private_config.get_owner()
                    self.is_device_verified = owner is not None
                    
                    if self.is_device_verified:
                        await self.private_config.update_last_chat_time() 
                    
                    llm, tts = self.private_config.create_private_instances()
                    if all([llm, tts]):
                        self.llm = llm
                        self.tts = tts
                        self.logger.bind(tag=TAG).info(f"Loaded private config and instances for device {device_id}")
                    else:
                        self.logger.bind(tag=TAG).error(f"Failed to create instances for device {device_id}")
                        self.private_config = None
                except Exception as e:
                    self.logger.bind(tag=TAG).error(f"Error initializing private config: {e}")
                    self.private_config = None
                    raise

            # 认证通过,继续处理
            self.websocket = ws
            self.session_id = str(uuid.uuid4())

            self.welcome_msg = self.config["xiaozhi"]
            self.welcome_msg["session_id"] = self.session_id
            await self.websocket.send(json.dumps(self.welcome_msg))

            await self.loop.run_in_executor(None, self._initialize_components)

            tts_priority = threading.Thread(target=self._priority_thread, daemon=True)
            tts_priority.start()

            try:
                async for message in self.websocket:
                    await self._route_message(message)
            except websockets.exceptions.ConnectionClosed:
                self.logger.bind(tag=TAG).info("客户端断开连接")
                await self.close()

        except AuthenticationError as e:
            self.logger.bind(tag=TAG).error(f"Authentication failed: {str(e)}")
            await ws.close()
            return
        except Exception as e:
            self.logger.bind(tag=TAG).error(f"Connection error: {str(e)}")
            await ws.close()
            return

    async def _route_message(self, message):
        """消息路由"""
        if isinstance(message, str):
            await handleTextMessage(self, message)
        elif isinstance(message, bytes):
            await handleAudioMessage(self, message)

    def _initialize_components(self):
        self.prompt = self.config["prompt"]
        if self.private_config:
            self.prompt = self.private_config.private_config.get("prompt", self.prompt)
        # 赋予LLM时间观念
        if "{date_time}" in self.prompt:
            date_time = time.strftime("%Y-%m-%d %H:%M", time.localtime())
            self.prompt = self.prompt.replace("{date_time}", date_time)
        self.dialogue.put(Message(role="system", content=self.prompt))
          
    async def _check_and_broadcast_auth_code(self):
        """检查设备绑定状态并广播认证码"""
        if not self.private_config.get_owner():
            auth_code = self.private_config.get_auth_code()
            if auth_code:
                # 发送验证码语音提示
                text = f"请在后台输入验证码：{' '.join(auth_code)}"
                self.recode_first_last_text(text)
                future = self.executor.submit(self.speak_and_play, text)
                self.tts_queue.put(future)
            return False
        return True

    def isNeedAuth(self):
        bUsePrivateConfig = self.config.get("use_private_config", False)
        if not bUsePrivateConfig:
            # 如果不使用私有配置，就不需要验证
            return False
        return not self.is_device_verified
    
    def chat(self, query):
        # 如果设备未验证，就发送验证码
        if self.isNeedAuth():
            self.llm_finish_task = True
            # 创建一个新的事件循环来运行异步函数
            loop = asyncio.new_event_loop()
            asyncio.set_event_loop(loop)
            try:
                loop.run_until_complete(self._check_and_broadcast_auth_code())
            finally:
                loop.close()
            return True
        
        self.dialogue.put(Message(role="user", content=query))
        response_message = []
        start = 0
        # 提交 LLM 任务
        try:
            start_time = time.time()  # 记录开始时间
            llm_responses = self.llm.response(self.session_id, self.dialogue.get_llm_dialogue())
        except Exception as e:
            self.logger.bind(tag=TAG).error(f"LLM 处理出错 {query}: {e}")
            return None
        # 提交 TTS 任务到线程池
        self.llm_finish_task = False
        for content in llm_responses:
            response_message.append(content)
            # 如果中途被打断，就停止生成
            if self.client_abort:
                start = len(response_message)
                break

            end_time = time.time()  # 记录结束时间
<<<<<<< HEAD
            self.logger.info(f"大模型返回时间时间: {end_time - start_time} 秒, 生成token={content}")
=======
            self.logger.bind(tag=TAG).debug(f"大模型返回时间时间: {end_time - start_time} 秒, 生成token={content}")
>>>>>>> de793625
            if is_segment(response_message):
                segment_text = "".join(response_message[start:])
                segment_text = get_string_no_punctuation_or_emoji(segment_text)
                if len(segment_text) > 0:
                    self.recode_first_last_text(segment_text)
                    future = self.executor.submit(self.speak_and_play, segment_text)
                    self.tts_queue.put(future)
                    start = len(response_message)

        # 处理剩余的响应
        if start < len(response_message):
            segment_text = "".join(response_message[start:])
            if len(segment_text) > 0:
                self.recode_first_last_text(segment_text)
                future = self.executor.submit(self.speak_and_play, segment_text)
                self.tts_queue.put(future)

        self.llm_finish_task = True
        # 更新对话
        self.dialogue.put(Message(role="assistant", content="".join(response_message)))
        self.logger.bind(tag=TAG).debug(json.dumps(self.dialogue.get_llm_dialogue(), indent=4, ensure_ascii=False))
        return True

    def _priority_thread(self):
        while not self.stop_event.is_set():
            text = None
            try:
                future = self.tts_queue.get()
                if future is None:
                    continue
                text = None
                try:
                    self.logger.bind(tag=TAG).debug("正在处理TTS任务...")
                    tts_file, text = future.result(timeout=10)
                    if text is None or len(text) <= 0:
                        continue
                    if tts_file is None:
                        self.logger.bind(tag=TAG).error(f"TTS文件生成失败: {text}")
                        continue
                    self.logger.bind(tag=TAG).debug(f"TTS文件生成完毕，文件路径: {tts_file}")
                    if os.path.exists(tts_file):
                        opus_datas, duration = self.tts.wav_to_opus_data(tts_file)
                    else:
                        self.logger.bind(tag=TAG).error(f"TTS文件不存在: {tts_file}")
                        opus_datas = []
                        duration = 0
                except TimeoutError:
                    self.logger.bind(tag=TAG).error("TTS 任务超时")
                    continue
                except Exception as e:
                    self.logger.bind(tag=TAG).error(f"TTS 任务出错: {e}")
                    continue
                if not self.client_abort:
                    # 如果没有中途打断就发送语音
                    asyncio.run_coroutine_threadsafe(
                        sendAudioMessage(self, opus_datas, duration, text), self.loop
                    )
                if self.tts.delete_audio_file and os.path.exists(tts_file):
                    os.remove(tts_file)
            except Exception as e:
                self.logger.bind(tag=TAG).error(f"TTS任务处理错误: {e}")
                self.clearSpeakStatus()
                asyncio.run_coroutine_threadsafe(
                    self.websocket.send(json.dumps({"type": "tts", "state": "stop", "session_id": self.session_id})),
                    self.loop
                )
                self.logger.bind(tag=TAG).error(f"tts_priority priority_thread: {text}{e}")

    def speak_and_play(self, text):
        if text is None or len(text) <= 0:
            self.logger.bind(tag=TAG).info(f"无需tts转换，query为空，{text}")
            return None, text
        tts_file = self.tts.to_tts(text)
        if tts_file is None:
            self.logger.bind(tag=TAG).error(f"tts转换失败，{text}")
            return None, text
        self.logger.bind(tag=TAG).debug(f"TTS 文件生成完毕: {tts_file}")
        return tts_file, text

    def clearSpeakStatus(self):
        self.logger.bind(tag=TAG).debug(f"清除服务端讲话状态")
        self.asr_server_receive = True
        self.tts_last_text = None
        self.tts_first_text = None
        self.tts_duration = 0
        self.tts_start_speak_time = None

    def recode_first_last_text(self, text):
        if not self.tts_first_text:
            self.logger.bind(tag=TAG).info(f"大模型说出第一句话: {text}")
            self.tts_first_text = text
        self.tts_last_text = text

    async def close(self):
        """资源清理方法"""
        self.stop_event.set()
        self.executor.shutdown(wait=False)
        if self.websocket:
            await self.websocket.close()
        self.logger.bind(tag=TAG).info("连接资源已释放")

    def reset_vad_states(self):
        self.client_audio_buffer = bytes()
        self.client_have_voice = False
        self.client_have_voice_last_time = 0
        self.client_voice_stop = False
        self.logger.bind(tag=TAG).debug("VAD states reset.")

    def stop_all_tasks(self):
        while self.scheduled_tasks:
            task = self.scheduled_tasks.popleft()
            task.cancel()
        self.scheduled_tasks.clear()<|MERGE_RESOLUTION|>--- conflicted
+++ resolved
@@ -20,11 +20,11 @@
 from core.utils.auth_code_gen import AuthCodeGenerator  # 添加导入
 
 TAG = __name__
+logger = setup_logging()
 
 class ConnectionHandler:
     def __init__(self, config: Dict[str, Any], _vad, _asr, _llm, _tts):
         self.config = config
-        self.logger = setup_logging()
         self.auth = AuthMiddleware(config)
 
         self.websocket = None
@@ -87,7 +87,7 @@
         try:
             # 获取并验证headers
             self.headers = dict(ws.request.headers)
-            self.logger.bind(tag=TAG).info(f"New connection request - Headers: {self.headers}")
+            logger.bind(tag=TAG).info(f"New connection request - Headers: {self.headers}")
 
             # 进行认证
             await self.auth.authenticate(self.headers)
@@ -96,7 +96,7 @@
             
             # Load private configuration if device_id is provided
             bUsePrivateConfig = self.config.get("use_private_config", False)
-            self.logger.bind(tag=TAG).info(f"bUsePrivateConfig: {bUsePrivateConfig}, device_id: {device_id}")
+            logger.bind(tag=TAG).info(f"bUsePrivateConfig: {bUsePrivateConfig}, device_id: {device_id}")
             if bUsePrivateConfig and device_id:
                 try:
                     self.private_config = PrivateConfig(device_id, self.config, self.auth_code_gen)
@@ -112,12 +112,12 @@
                     if all([llm, tts]):
                         self.llm = llm
                         self.tts = tts
-                        self.logger.bind(tag=TAG).info(f"Loaded private config and instances for device {device_id}")
+                        logger.bind(tag=TAG).info(f"Loaded private config and instances for device {device_id}")
                     else:
-                        self.logger.bind(tag=TAG).error(f"Failed to create instances for device {device_id}")
+                        logger.bind(tag=TAG).error(f"Failed to create instances for device {device_id}")
                         self.private_config = None
                 except Exception as e:
-                    self.logger.bind(tag=TAG).error(f"Error initializing private config: {e}")
+                    logger.bind(tag=TAG).error(f"Error initializing private config: {e}")
                     self.private_config = None
                     raise
 
@@ -138,15 +138,15 @@
                 async for message in self.websocket:
                     await self._route_message(message)
             except websockets.exceptions.ConnectionClosed:
-                self.logger.bind(tag=TAG).info("客户端断开连接")
+                logger.bind(tag=TAG).info(f"客户端断开连接")
                 await self.close()
 
         except AuthenticationError as e:
-            self.logger.bind(tag=TAG).error(f"Authentication failed: {str(e)}")
+            logger.bind(tag=TAG).error(f"Authentication failed: {str(e)}")
             await ws.close()
             return
         except Exception as e:
-            self.logger.bind(tag=TAG).error(f"Connection error: {str(e)}")
+            logger.bind(tag=TAG).error(f"Connection error: {str(e)}")
             await ws.close()
             return
 
@@ -200,15 +200,18 @@
                 loop.close()
             return True
         
+        logger.bind(tag=TAG).info(f"LLM开始处理用户输入: {query}")
         self.dialogue.put(Message(role="user", content=query))
         response_message = []
+        found_first_sentence = False
         start = 0
         # 提交 LLM 任务
         try:
             start_time = time.time()  # 记录开始时间
             llm_responses = self.llm.response(self.session_id, self.dialogue.get_llm_dialogue())
+            logger.bind(tag=TAG).info("LLM开始生成回复")
         except Exception as e:
-            self.logger.bind(tag=TAG).error(f"LLM 处理出错 {query}: {e}")
+            logger.bind(tag=TAG).error(f"LLM 处理出错 {query}: {e}")
             return None
         # 提交 TTS 任务到线程池
         self.llm_finish_task = False
@@ -216,28 +219,44 @@
             response_message.append(content)
             # 如果中途被打断，就停止生成
             if self.client_abort:
+                logger.bind(tag=TAG).info("LLM生成被中断")
                 start = len(response_message)
                 break
 
             end_time = time.time()  # 记录结束时间
-<<<<<<< HEAD
-            self.logger.info(f"大模型返回时间时间: {end_time - start_time} 秒, 生成token={content}")
-=======
-            self.logger.bind(tag=TAG).debug(f"大模型返回时间时间: {end_time - start_time} 秒, 生成token={content}")
->>>>>>> de793625
-            if is_segment(response_message):
-                segment_text = "".join(response_message[start:])
-                segment_text = get_string_no_punctuation_or_emoji(segment_text)
-                if len(segment_text) > 0:
-                    self.recode_first_last_text(segment_text)
-                    future = self.executor.submit(self.speak_and_play, segment_text)
-                    self.tts_queue.put(future)
-                    start = len(response_message)
-
-        # 处理剩余的响应
-        if start < len(response_message):
-            segment_text = "".join(response_message[start:])
+            logger.bind(tag=TAG).info(f"大模型返回时间: {end_time - start_time} 秒, 生成token={content}")
+
+            # 检查是否包含标点符号
+            if not found_first_sentence:
+                for char in content:
+                    if char in ["。", "!", "，", ",", "?", "！", "？"]:
+                        # 找到标点符号的位置
+                        punct_pos = content.index(char)
+                        # 将当前content分成两部分
+                        first_part = content[:punct_pos + 1]
+                        response_message[-1] = first_part  # 更新最后一个token为截断的内容
+
+                        # 发送第一段语音
+                        segment_text = "".join(response_message[start:])
+                        segment_text = get_string_no_punctuation_or_emoji(segment_text)
+                        if len(segment_text) > 0:
+                            logger.bind(tag=TAG).info(f"发送第一段回复: {segment_text}")
+                            self.recode_first_last_text(segment_text)
+                            future = self.executor.submit(self.speak_and_play, segment_text)
+                            self.tts_queue.put(future)
+
+                        # 重置response_message,将剩余部分作为新的开始
+                        response_message = [content[punct_pos + 1:]]
+                        start = 0
+                        found_first_sentence = True
+                        break
+
+        # 处理剩余的所有响应
+        if len(response_message) > 0:
+            segment_text = "".join(response_message)
+            segment_text = get_string_no_punctuation_or_emoji(segment_text)
             if len(segment_text) > 0:
+                logger.bind(tag=TAG).info(f"发送最后一段回复: {segment_text}")
                 self.recode_first_last_text(segment_text)
                 future = self.executor.submit(self.speak_and_play, segment_text)
                 self.tts_queue.put(future)
@@ -245,7 +264,8 @@
         self.llm_finish_task = True
         # 更新对话
         self.dialogue.put(Message(role="assistant", content="".join(response_message)))
-        self.logger.bind(tag=TAG).debug(json.dumps(self.dialogue.get_llm_dialogue(), indent=4, ensure_ascii=False))
+        logger.bind(tag=TAG).info("LLM响应处理完成")
+        logger.bind(tag=TAG).debug(json.dumps(self.dialogue.get_llm_dialogue(), indent=4, ensure_ascii=False))
         return True
 
     def _priority_thread(self):
@@ -257,25 +277,25 @@
                     continue
                 text = None
                 try:
-                    self.logger.bind(tag=TAG).debug("正在处理TTS任务...")
+                    logger.bind(tag=TAG).debug("正在处理TTS任务...")
                     tts_file, text = future.result(timeout=10)
                     if text is None or len(text) <= 0:
                         continue
                     if tts_file is None:
-                        self.logger.bind(tag=TAG).error(f"TTS文件生成失败: {text}")
+                        logger.bind(tag=TAG).error(f"TTS文件生成失败: {text}")
                         continue
-                    self.logger.bind(tag=TAG).debug(f"TTS文件生成完毕，文件路径: {tts_file}")
+                    logger.bind(tag=TAG).debug(f"TTS文件生成完毕，文件路径: {tts_file}")
                     if os.path.exists(tts_file):
                         opus_datas, duration = self.tts.wav_to_opus_data(tts_file)
                     else:
-                        self.logger.bind(tag=TAG).error(f"TTS文件不存在: {tts_file}")
+                        logger.bind(tag=TAG).error(f"TTS文件不存在: {tts_file}")
                         opus_datas = []
                         duration = 0
                 except TimeoutError:
-                    self.logger.bind(tag=TAG).error("TTS 任务超时")
+                    logger.bind(tag=TAG).error("TTS 任务超时")
                     continue
                 except Exception as e:
-                    self.logger.bind(tag=TAG).error(f"TTS 任务出错: {e}")
+                    logger.bind(tag=TAG).error(f"TTS 任务出错: {e}")
                     continue
                 if not self.client_abort:
                     # 如果没有中途打断就发送语音
@@ -285,27 +305,27 @@
                 if self.tts.delete_audio_file and os.path.exists(tts_file):
                     os.remove(tts_file)
             except Exception as e:
-                self.logger.bind(tag=TAG).error(f"TTS任务处理错误: {e}")
+                logger.bind(tag=TAG).error(f"TTS任务处理错误: {e}")
                 self.clearSpeakStatus()
                 asyncio.run_coroutine_threadsafe(
                     self.websocket.send(json.dumps({"type": "tts", "state": "stop", "session_id": self.session_id})),
                     self.loop
                 )
-                self.logger.bind(tag=TAG).error(f"tts_priority priority_thread: {text}{e}")
+                logger.bind(tag=TAG).error(f"tts_priority priority_thread: {text}{e}")
 
     def speak_and_play(self, text):
         if text is None or len(text) <= 0:
-            self.logger.bind(tag=TAG).info(f"无需tts转换，query为空，{text}")
+            logger.bind(tag=TAG).info(f"无需tts转换，query为空，{text}")
             return None, text
         tts_file = self.tts.to_tts(text)
         if tts_file is None:
-            self.logger.bind(tag=TAG).error(f"tts转换失败，{text}")
+            logger.bind(tag=TAG).error(f"tts转换失败，{text}")
             return None, text
-        self.logger.bind(tag=TAG).debug(f"TTS 文件生成完毕: {tts_file}")
+        logger.bind(tag=TAG).debug(f"TTS 文件生成完毕: {tts_file}")
         return tts_file, text
 
     def clearSpeakStatus(self):
-        self.logger.bind(tag=TAG).debug(f"清除服务端讲话状态")
+        logger.bind(tag=TAG).debug("清除服务端讲话状态")
         self.asr_server_receive = True
         self.tts_last_text = None
         self.tts_first_text = None
@@ -314,7 +334,7 @@
 
     def recode_first_last_text(self, text):
         if not self.tts_first_text:
-            self.logger.bind(tag=TAG).info(f"大模型说出第一句话: {text}")
+            logger.bind(tag=TAG).info(f"大模型说出第一句话: {text}")
             self.tts_first_text = text
         self.tts_last_text = text
 
@@ -324,14 +344,14 @@
         self.executor.shutdown(wait=False)
         if self.websocket:
             await self.websocket.close()
-        self.logger.bind(tag=TAG).info("连接资源已释放")
+        logger.bind(tag=TAG).info(f"连接资源已释放")
 
     def reset_vad_states(self):
         self.client_audio_buffer = bytes()
         self.client_have_voice = False
         self.client_have_voice_last_time = 0
         self.client_voice_stop = False
-        self.logger.bind(tag=TAG).debug("VAD states reset.")
+        logger.bind(tag=TAG).debug("VAD states reset.")
 
     def stop_all_tasks(self):
         while self.scheduled_tasks:
