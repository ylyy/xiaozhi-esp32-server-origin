--- conflicted
+++ resolved
@@ -16,7 +16,7 @@
 
 async def handleAudioMessage(conn, audio):
     if not conn.asr_server_receive:
-        logger.bind(tag=TAG).debug(f"前期数据处理中，暂停接收")
+        logger.bind(tag=TAG).debug("前期数据处理中，暂停接收")
         return
     if conn.client_listen_mode == "auto":
         have_voice = conn.vad.is_vad(conn, audio)
@@ -25,21 +25,17 @@
 
     # 如果本次没有声音，本段也没声音，就把声音丢弃了
     if have_voice == False and conn.client_have_voice == False:
+        await no_voice_close_connect(conn)
         conn.asr_audio.clear()
         return
+    conn.client_no_voice_last_time = 0.0
     conn.asr_audio.append(audio)
     # 如果本段有声音，且已经停止了
     if conn.client_voice_stop:
         conn.client_abort = False
         conn.asr_server_receive = False
-<<<<<<< HEAD
-        logger.debug(f"语音停止，等待识别")
-        text, file_path = await conn.asr.speech_to_text(conn.asr_audio, conn.session_id)
-        logger.info(f"识别文本: {text}")
-=======
         text, file_path = conn.asr.speech_to_text(conn.asr_audio, conn.session_id)
         logger.bind(tag=TAG).info(f"识别文本: {text}")
->>>>>>> de793625
         text_len, text_without_punctuation = remove_punctuation_and_length(text)
         if text_len <= conn.max_cmd_length and await handleCMDMessage(conn, text_without_punctuation):
             return
@@ -85,10 +81,12 @@
 
 async def startToChat(conn, text):
     # 异步发送 stt 信息
+    logger.bind(tag=TAG).info("开始对话，准备发送STT消息")
     stt_task = asyncio.create_task(
         schedule_with_interrupt(0, send_stt_message(conn, text))
     )
     conn.scheduled_tasks.append(stt_task)
+    logger.bind(tag=TAG).info("开始调用大模型处理对话")
     conn.executor.submit(conn.chat, text)
 
 
@@ -101,6 +99,7 @@
         conn.tts_start_speak_time = time.time()
 
     # 发送 sentence_start（每个音频文件之前发送一次）
+    logger.bind(tag=TAG).info(f"发送TTS sentence_start消息: {text}")
     sentence_task = asyncio.create_task(
         schedule_with_interrupt(base_delay, send_tts_message(conn, "sentence_start", text))
     )
@@ -109,16 +108,20 @@
     conn.tts_duration += duration
 
     # 发送音频数据
+    logger.bind(tag=TAG).info(f"开始发送音频数据，数据包数量: {len(audios)}")
     for idx, opus_packet in enumerate(audios):
         await conn.websocket.send(opus_packet)
+    logger.bind(tag=TAG).info("音频数据发送完成")
 
     if conn.llm_finish_task and text == conn.tts_last_text:
         stop_duration = conn.tts_duration - (time.time() - conn.tts_start_speak_time)
+        logger.bind(tag=TAG).info("发送TTS stop消息")
         stop_task = asyncio.create_task(
             schedule_with_interrupt(stop_duration, send_tts_message(conn, 'stop'))
         )
         conn.scheduled_tasks.append(stop_task)
         if await isLLMWantToFinish(conn):
+            logger.bind(tag=TAG).info("检测到对话结束指令，准备关闭连接")
             finish_task = asyncio.create_task(
                 schedule_with_interrupt(stop_duration, finishToChat(conn))
             )
@@ -143,11 +146,13 @@
 async def send_stt_message(conn, text):
     """发送 STT 状态消息"""
     stt_text = get_string_no_punctuation_or_emoji(text)
+    logger.bind(tag=TAG).info(f"发送STT消息: {stt_text}")
     await conn.websocket.send(json.dumps({
         "type": "stt",
         "text": stt_text,
         "session_id": conn.session_id}
     ))
+    logger.bind(tag=TAG).info("发送LLM开始处理消息")
     await conn.websocket.send(
         json.dumps({
             "type": "llm",
@@ -155,6 +160,7 @@
             "emotion": "happy",
             "session_id": conn.session_id}
         ))
+    logger.bind(tag=TAG).info("发送TTS开始消息")
     await send_tts_message(conn, "start")
 
 
@@ -167,86 +173,99 @@
         pass
 
 
+async def no_voice_close_connect(conn):
+    if conn.client_no_voice_last_time == 0.0:
+        conn.client_no_voice_last_time = time.time() * 1000
+    else:
+        no_voice_time = time.time() * 1000 - conn.client_no_voice_last_time
+        close_connection_no_voice_time = conn.config.get("close_connection_no_voice_time", 120)
+        if no_voice_time > 1000 * close_connection_no_voice_time:
+            conn.client_abort = False
+            conn.asr_server_receive = False
+            prompt = "时间过得真快，我都好久没说话了。请你用十个字左右话跟我告别，以“再见”或“拜拜拜”为结尾"
+            await startToChat(conn, prompt)
+
+
 async def send_music_file(conn, music_path):
     try:
         # 发送开始播放音乐的消息
         await send_tts_message(conn, "start")
-        
+
         # 使用pydub加载音频文件
         file_type = os.path.splitext(music_path)[1]
         if file_type:
             file_type = file_type.lstrip('.')
         audio = AudioSegment.from_file(music_path, format=file_type)
-        
+
         # 获取音频时长（秒）
         duration = len(audio) / 1000.0
-        
+
         # 发送 sentence_start 消息
         sentence_task = asyncio.create_task(
             schedule_with_interrupt(conn.tts_duration, send_tts_message(conn, "sentence_start", "正在播放音乐"))
         )
         conn.scheduled_tasks.append(sentence_task)
-        
+
         # 更新持续时间
         conn.tts_duration += duration
-        
+
         # 转换为单声道和16kHz采样率
         audio = audio.set_channels(1).set_frame_rate(16000)
-        
+
         # 获取原始PCM数据（16位小端）
         raw_data = audio.raw_data
-        
+
         # 初始化Opus编码器
         encoder = opuslib.Encoder(16000, 1, opuslib.APPLICATION_AUDIO)
-        
+
         # 编码参数
         frame_duration = 60  # 60ms per frame
         frame_size = int(16000 * frame_duration / 1000)  # 960 samples/frame
-        
+
         # 按帧处理所有音频数据
         for i in range(0, len(raw_data), frame_size * 2):  # 16bit=2bytes/sample
             # 获取当前帧的二进制数据
             chunk = raw_data[i:i + frame_size * 2]
-            
+
             # 如果最后一帧不足，补零
             if len(chunk) < frame_size * 2:
                 chunk += b'\x00' * (frame_size * 2 - len(chunk))
-            
+
             # 转换为numpy数组处理
             np_frame = np.frombuffer(chunk, dtype=np.int16)
-            
+
             # 编码Opus数据
             opus_data = encoder.encode(np_frame.tobytes(), frame_size)
             await conn.websocket.send(opus_data)
-        
+
         # 发送停止消息
         stop_task = asyncio.create_task(
             schedule_with_interrupt(conn.tts_duration, send_tts_message(conn, 'stop'))
         )
         conn.scheduled_tasks.append(stop_task)
-        
-        logger.info(f"音乐文件 {music_path} 发送完成")
+
+        logger.bind(tag=TAG).info(f"音乐文件 {music_path} 发送完成")
     except Exception as e:
-        logger.error(f"发送音乐文件时出错: {str(e)}")
+        logger.bind(tag=TAG).error(f"发送音乐文件时出错: {str(e)}")
         conn.asr_server_receive = True
 
 
 async def check_and_play_music(conn, text):
-    if "播放音乐" in text or "放音乐" in text or "听音乐" in text:
+    if "播放音乐" in text or "放音乐" in text or "唱个歌" in text:
         music_dir = "music"
         # 支持更多音频格式
         music_files = [f for f in os.listdir(music_dir) if f.lower().endswith(('.wav', '.mp3', '.ogg', '.flac', '.m4a', '.aac'))]
         if music_files:
             music_path = os.path.join(music_dir, music_files[0])
-            logger.info(f"检测到播放音乐请求，将播放: {music_path}")
-            
+            logger.bind(tag=TAG).info(f"检测到播放音乐请求，将播放: {music_path}")
+
             # 设置初始状态
             conn.tts_start_speak_time = time.time()
             conn.tts_duration = 0
-            
+
             # 发送开始处理的消息
             await send_stt_message(conn, text)
-            
+
             # 播放音乐
             await send_music_file(conn, music_path)
             return True
