--- conflicted
+++ resolved
@@ -330,16 +330,12 @@
       changes:
         - sqlFile:
             encoding: utf8
-<<<<<<< HEAD
-            path: classpath:db/changelog/202508271113.sql
+            path: classpath:db/changelog/202509091042.sql
 
   - changeSet:
       id: 202509091633
-      author: cgd
-      changes:
-        - sqlFile:
-            encoding: utf8
-            path: classpath:db/changelog/202509091633.sql
-=======
-            path: classpath:db/changelog/202509091042.sql
->>>>>>> bc829d9e
+      author: fyb
+      changes:
+        - sqlFile:
+            encoding: utf8
+            path: classpath:db/changelog/202509091633.sql