--- conflicted
+++ resolved
@@ -45,10 +45,6 @@
       return import('../views/roleConfig.vue')
     }
   },
-<<<<<<< HEAD
-=======
-  // 设备管理页面路由
->>>>>>> d0fdeb33
   {
     path: '/device',
     name: 'Device',
@@ -68,14 +64,14 @@
     component: function () {
       return import('../views/ota.vue')
     }
-<<<<<<< HEAD
-  }
-=======
   },
   // 添加用户管理路由
   {
     path: '/user-management',
     name: 'UserManagement',
+    meta: {
+      menuCode: 'user',
+    },
     component: function () {
       return import('../views/UserManagement.vue')
     }
@@ -83,12 +79,14 @@
   {
    path: '/model-config',
    name: 'ModelConfig',
+   meta: {
+     menuCode: 'model',
+   },
    component: function () {
      return import('../views/ModelConfig.vue')
    }
   },
 
->>>>>>> d0fdeb33
 ]
 
 const router = new VueRouter({
